import pytz
import numbers

from collections import OrderedDict
from hashlib import md5
from datetime import datetime
from itertools import izip_longest
from zipline import ndict
from zipline.protocol import DATASOURCE_TYPE

def mock_raw_event(sid, dt):
    event = {
        'sid'    : sid,
        'dt'     : dt,
        'price'  : 1.0,
        'volume' : 1
    }
    return event

def mock_done(id):
    return ndict({
            'dt'        : "DONE",
            "source_id" : id,
            'tnfm_id'   : id,
            'tnfm_value': None,
            'type'      : DATASOURCE_TYPE.DONE
    })

done_message = mock_done

def alternate(g1, g2):
    """Specialized version of roundrobin for just 2 generators."""
    for e1, e2 in izip_longest(g1, g2):
        if e1 != None:
            yield e1
        if e2 != None:
            yield e2

def roundrobin(sources, namestrings):
    """
    Takes N generators, pulling one element off each until all inputs
    are empty.
    """
    assert len(sources) == len(namestrings)
    mapping = OrderedDict(zip(namestrings, sources))

    # While our generators have not been exhausted, pull elements
    while mapping.keys() != []:
        for namestring, source in mapping.iteritems():
            try:
                message = source.next()
                # allow sources to yield None to avoid blocking.
                if message:
                    yield message
            except StopIteration:
                yield done_message(namestring)
                del mapping[namestring]

def hash_args(*args, **kwargs):
    """Define a unique string for any set of representable args."""
    arg_string = '_'.join([str(arg) for arg in args])
    kwarg_string = '_'.join([str(key) + '=' + str(value) for key, value in kwargs.iteritems()])
    combined = ':'.join([arg_string, kwarg_string])

    hasher = md5()
    hasher.update(combined)
    return hasher.hexdigest()

<<<<<<< HEAD
def create_trade(sid, price, amount, datetime, source_id = "test_factory"):
    row = ndict({
        'source_id' : source_id,
        'type'      : DATASOURCE_TYPE.TRADE,
        'sid'       : sid,
        'dt'        : datetime,
        'price'     : price,
        'volume'    : amount
    })
    return row
=======
def sum_true(bool_iterable):
    """
    Takes an iterable of boolean values and returns the number of
    those values that are True.
    """
    return sum(map(int, bool_iterable))
>>>>>>> 10736969


def assert_datasource_protocol(event):
    """Assert that an event meets the protocol for datasource outputs."""

    assert isinstance(event, ndict)
    assert isinstance(event.source_id, basestring)
    assert event.type in DATASOURCE_TYPE

    # Done packets have no dt.
    if not event.type == DATASOURCE_TYPE.DONE:
        assert isinstance(event.dt, datetime)
        assert event.dt.tzinfo == pytz.utc

def assert_trade_protocol(event):
    """Assert that an event meets the protocol for datasource TRADE outputs."""
    assert_datasource_protocol(event)

    assert isinstance(event, ndict)
    assert event.type == DATASOURCE_TYPE.TRADE
    assert isinstance(event.sid, int)
    assert isinstance(event.price, numbers.Real)
    assert isinstance(event.volume, numbers.Integral)
    assert isinstance(event.dt, datetime)

def assert_datasource_unframe_protocol(event):
    """Assert that an event is valid output of zp.DATASOURCE_UNFRAME."""
    assert isinstance(event, ndict)
    assert isinstance(event.source_id, basestring)
    assert event.type in DATASOURCE_TYPE
    assert event.has_key('dt')

def assert_sort_protocol(event):
    """Assert that an event is valid input to zp.FEED_FRAME."""
    assert isinstance(event, ndict)
    assert isinstance(event.source_id, basestring)
    assert event.type in DATASOURCE_TYPE
    assert event.has_key('dt')

def assert_sort_unframe_protocol(event):
    """Same as above."""
    assert isinstance(event, ndict)
    assert isinstance(event.source_id, basestring)
    assert event.type in DATASOURCE_TYPE
    assert event.has_key('dt')

def assert_transform_protocol(event):
    """Transforms should return an ndict to be merged by merge."""
    assert isinstance(event, ndict)

def assert_merge_protocol(tnfm_ids, message):
    """Merge should output an ndict with a field for each id in its transform set."""
    assert isinstance(message, ndict)
    assert set(tnfm_ids) == set(message.keys())<|MERGE_RESOLUTION|>--- conflicted
+++ resolved
@@ -66,7 +66,6 @@
     hasher.update(combined)
     return hasher.hexdigest()
 
-<<<<<<< HEAD
 def create_trade(sid, price, amount, datetime, source_id = "test_factory"):
     row = ndict({
         'source_id' : source_id,
@@ -77,14 +76,13 @@
         'volume'    : amount
     })
     return row
-=======
+
 def sum_true(bool_iterable):
     """
     Takes an iterable of boolean values and returns the number of
     those values that are True.
     """
     return sum(map(int, bool_iterable))
->>>>>>> 10736969
 
 
 def assert_datasource_protocol(event):
